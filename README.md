<<<<<<< HEAD
# Universa - UniPriv Decentralized Matching Engine

## 🌐 What is Universa - UniPriv?

Universa - UniPriv is a privacy-focused matching system that connects people and groups while protecting personal data. It helps you find connections based on shared interests and preferences without exposing sensitive information.

**[Try it now →](https://universa-decentralized-matching.streamlit.app/)**

## 🚀 How to Use Universa - UniPriv
=======
# UNIVERSA: Advanced Decentralized Matching Engine

## 🌐 What is UNIVERSA?

UNIVERSA is a privacy-focused matching system that connects people and groups while protecting personal data. It helps you find connections based on shared interests and preferences without exposing sensitive information.

**[Try it now →](https://universa-decentralized-matching.streamlit.app/)**

## 🚀 How to Use UNIVERSA
>>>>>>> d7ecf75b

### Quick Start

1. Visit the [live demo](https://universa-decentralized-matching.streamlit.app/)
2. Use the sidebar to navigate between features:
   - **Home**: See the dashboard and overview
   - **Profiles**: Create your personal profile
   - **Groups**: Join or create groups
   - **Matching**: Find compatible connections
   - **Privacy Tools**: Protect your information

### Creating a Profile

1. Click on the **Profiles** tab in the sidebar
2. Fill in your name and description
3. Add your preferences and interests
4. Set your privacy settings
5. Click "Create Profile"

### Finding Matches

1. Select the **Matching** tab
2. Choose your matching algorithm (tag or preference-based)
3. Set your minimum match score
4. Click "Find Matches"
5. Browse and connect with your matches

### Using Groups

1. Go to the **Groups** tab
2. Browse existing groups or create your own
3. Join groups that match your interests
4. See group recommendations based on your profile

### Privacy Features

- **PII Detection**: Identify personal information in text
- **Anonymization**: Protect sensitive data
- **Encryption**: Generate keys for secure communication

## 💻 Local Installation

```bash
# Clone the repository
git clone https://github.com/Sarthak-006/universa-streamlit.git
cd universa-streamlit

# Install dependencies
pip install -r requirements.txt

# Run the application
python run_demo.py
```

## 📝 About the Project

<<<<<<< HEAD
Universa - UniPriv was developed as a solution for Challenge 3: Advanced Decentralized Matching Engine. It features:
=======
UNIVERSA was developed as a solution for Challenge 3: Advanced Decentralized Matching Engine. It features:
>>>>>>> d7ecf75b

- Privacy-preserving matching protocols
- Support for individual, group, and business connections
- Versatile matching for various use cases (P2P, B2C, B2B)

## 🔗 Links

- [Live Demo](https://universa-decentralized-matching.streamlit.app/)
- [GitHub Repository](https://github.com/Sarthak-006/universa-streamlit)
<<<<<<< HEAD
- [Report Issues](https://github.com/Sarthak-006/universa-streamlit/issues) 
=======
- [Report Issues](https://github.com/Sarthak-006/universa-streamlit/issues)
- 
>>>>>>> d7ecf75b
<|MERGE_RESOLUTION|>--- conflicted
+++ resolved
@@ -1,4 +1,3 @@
-<<<<<<< HEAD
 # Universa - UniPriv Decentralized Matching Engine
 
 ## 🌐 What is Universa - UniPriv?
@@ -8,17 +7,6 @@
 **[Try it now →](https://universa-decentralized-matching.streamlit.app/)**
 
 ## 🚀 How to Use Universa - UniPriv
-=======
-# UNIVERSA: Advanced Decentralized Matching Engine
-
-## 🌐 What is UNIVERSA?
-
-UNIVERSA is a privacy-focused matching system that connects people and groups while protecting personal data. It helps you find connections based on shared interests and preferences without exposing sensitive information.
-
-**[Try it now →](https://universa-decentralized-matching.streamlit.app/)**
-
-## 🚀 How to Use UNIVERSA
->>>>>>> d7ecf75b
 
 ### Quick Start
 
@@ -75,11 +63,7 @@
 
 ## 📝 About the Project
 
-<<<<<<< HEAD
 Universa - UniPriv was developed as a solution for Challenge 3: Advanced Decentralized Matching Engine. It features:
-=======
-UNIVERSA was developed as a solution for Challenge 3: Advanced Decentralized Matching Engine. It features:
->>>>>>> d7ecf75b
 
 - Privacy-preserving matching protocols
 - Support for individual, group, and business connections
@@ -89,9 +73,4 @@
 
 - [Live Demo](https://universa-decentralized-matching.streamlit.app/)
 - [GitHub Repository](https://github.com/Sarthak-006/universa-streamlit)
-<<<<<<< HEAD
-- [Report Issues](https://github.com/Sarthak-006/universa-streamlit/issues) 
-=======
-- [Report Issues](https://github.com/Sarthak-006/universa-streamlit/issues)
-- 
->>>>>>> d7ecf75b
+- [Report Issues](https://github.com/Sarthak-006/universa-streamlit/issues)